from flask import Flask, request, jsonify, send_from_directory
import pandas as pd
import joblib
import numpy as np
from keras.models import load_model
from flask_cors import CORS
import io
import shap
import base64
import matplotlib
matplotlib.use('Agg')
import matplotlib.pyplot as plt
from matplotlib.backends.backend_agg import FigureCanvasAgg as FigureCanvas
import re

app = Flask(__name__,static_folder ="static")
CORS(app, origins=["http://localhost:8080"])

# Load trained models
svm_model = joblib.load('models/svm_model.pkl')
xgb_model = joblib.load('models/xgb_model.pkl')
keras_model = load_model('models/keras_model.h5')
scaler = joblib.load('models/scaler.pkl')

<<<<<<< HEAD
def calculate_risk_score(predictions):
    """Calculate weighted risk score from multiple models"""
    weights = {
        'svm': 0.3,
        'xgb': 0.4,
        'keras': 0.3
    }
    
    weighted_score = (
        predictions['svm'] * weights['svm'] +
        predictions['xgb'] * weights['xgb'] +
        predictions['keras'] * weights['keras']
    )
    
    return {
        'score': weighted_score,
        'level': get_risk_level(weighted_score),
        'description': get_risk_description(weighted_score)
    }

def get_risk_level(score):
    if score >= 0.75:
        return "high"
    elif score >= 0.5:
        return "mid"
    else:
        return "low"

def get_risk_description(score):
    if score >= 0.75:
        return "High cardiovascular risk - Recommended medical consultation"
    elif score >= 0.5:
        return "Moderate cardiovascular risk - Recommended monitoring"
    else:
        return "Low cardiovascular risk - Maintaining good habits"

def analyze_lifestyle_factors(data):
    """Analyze individual lifestyle factors and provide recommendations"""
    analysis = []
    
    # BMI Analysis
    bmi = float(data['BMI'])
    if bmi >= 30:
        analysis.append({
            'factor': 'BMI',
            'status': 'Critique',
            'value': bmi,
            'recommendation': 'Recommended medical consultation for your management'
        })
    elif bmi >= 25:
        analysis.append({
            'factor': 'BMI',
            'status': 'À surveiller',
            'value': bmi,
            'recommendation': 'balanced diet and more exercise'
        })
    
    # Sleep Analysis
    sleep = float(data['Sleep'])
    if sleep < 6:
        analysis.append({
            'factor': 'Sommeil',
            'status': 'Insuffisant',
            'value': sleep,
            'recommendation': 'Increase your sleep time to 7-9 hours per night'
        })
    elif sleep > 9:
        analysis.append({
            'factor': 'Sommeil',
            'status': 'Excessif',
            'value': sleep,
            'recommendation': 'sleep can indicate other health problems'
        })
    # Exercise Analysis
    exercise = float(data['Exercise'])
    if exercise < 150:
        analysis.append({
            'factor': 'Activité physique',
            'status': 'Insuffisant',
            'value': exercise,
            'recommendation': 'Aim for at least 150 minutes of moderate activity per week'
        })
    
    return analysis
=======
# Age 50 to 54 => 52
def parse_age_range(value):
    if isinstance(value, str):
        # Find all numbers in the string
        numbers = re.findall(r'\d+', value)
        if len(numbers) == 2:
            low, high = map(int, numbers)
            return (low + high) / 2
    return np.nan
>>>>>>> 3b777ea5

@app.route('/')
def home():
    #return "Welcome to the Heart Disease Prediction API!"
    return send_from_directory('static', 'index.html')
@app.route('/predict', methods=['POST'])
def predict():
    try:
        # Get user input from frontend request (JSON format)
        data = request.get_json()
        print("Received data:", data)

        # Define mappings for categorical variables (convert text to numerical values)
        gender_map = {'Male': 1, 'Female': 0}
        smoking_map = {'Not at all': 0, 'Sometimes': 1, 'Every day': 2}

        # Convert user input into a DataFrame
        input_data = {
            'Gender': gender_map.get(data['Gender'], 0),# Convert gender to numeric
            'BMI': float(data['BMI']),# Convert BMI to float
            'Smoking': smoking_map.get(data['Smoking'], 0),# Convert smoking to numeric
            'Alcohol': float(data['Alcohol']),  # Convert alcohol consumption to float
            'Sleep': float(data['Sleep']), # Convert sleep hours to float
            'Exercise': float(data['Exercise']),# Convert exercise frequency to float
            'Fruit': float(data['Fruit']),# Convert fruit intake to float
            'Diabetes': int(data['Diabetes']),# Convert diabetes (0/1)
            'Kidney': int(data['Kidney']),# Convert kidney disease (0/1)
            'Stroke': int(data['Stroke']),# Convert stroke history (0/1)
            'Age': int(data['Age'])
            
        }
        print("Processed input data:", input_data)
        print("Diabetes:", data['Diabetes'])  # Check raw input
        print("Processed Diabetes:", input_data['Diabetes'])  # After conversion


        # Convert dictionary into a Pandas DataFrame for model compatibility
        df_input = pd.DataFrame([input_data])

        # Apply one-hot encoding (same as training)
        df_input = pd.get_dummies(df_input)

        # Ensure all expected features are present
        for col in scaler.feature_names_in_:
            if col not in df_input.columns:
                df_input[col] = 0  # Add missing columns

        # Ensure correct column order
        df_input = df_input[scaler.feature_names_in_]

        # Scale input
        input_scaled = scaler.transform(df_input)
        print("Scaled input data:", input_scaled)

        # Get predictions (convert NumPy float32 to Python float)
        svm_pred = float(svm_model.predict_proba(input_scaled)[0][1]) # SVM prediction probability
        xgb_pred = float(xgb_model.predict_proba(input_scaled)[0][1]) # XGBoost prediction probability
        keras_pred = float(keras_model.predict(input_scaled)[0][0]) # Keras model probability
        print(f"SVM prediction: {svm_pred}, XGBoost prediction: {xgb_pred}, Keras prediction: {keras_pred}")

        # Convert prediction probability to "Up" (High Risk) or "Down" (Low Risk)
        svm_label = get_thumb_value(svm_pred)
        xgb_label = get_thumb_value(xgb_pred)
        keras_label = get_thumb_value(keras_pred)

        # Generate pie charts for risk visualization
        svm_pie_chart = create_pie_chart(svm_pred, "SVM Prediction")
        xgb_pie_chart = create_pie_chart(xgb_pred, "XGBoost Prediction")
        keras_pie_chart = create_pie_chart(keras_pred, "Keras Prediction")
 
        shap_explanation = get_shap_explanation(input_scaled)
        
        predictions_dict = {
            'svm': float(svm_pred),
            'xgb': float(xgb_pred),
            'keras': float(keras_pred)
        }
        
        risk_assessment = calculate_risk_score(predictions_dict)
        lifestyle_analysis = analyze_lifestyle_factors(data)

<<<<<<< HEAD
        # Modifiez le retour JSON pour inclure les nouvelles informations
        return jsonify({
            "risk_assessment": risk_assessment,
            "lifestyle_analysis": lifestyle_analysis,
            "model_predictions": {
                "svm": {
                    "probability": float(svm_pred),
                    "label": svm_label
                },
                "xgb": {
                    "probability": float(xgb_pred),
                    "label": xgb_label
                },
                "keras": {
                    "probability": float(keras_pred),
                    "label": keras_label
                }
            },
            "shap_impact": shap_explanation["feature_impact"],
            "shap_plot": shap_explanation["shap_plot"],
            "shap_summary_text": shap_explanation["shap_summary_text"]
=======
        return jsonify({
            # --- SHAP ---
            "shap_contrib_pp": shap_explanation["feature_impact_pp"],        # signé, en points de probabilité
            "shap_share_percent": shap_explanation["feature_share_percent"],  # somme ≈ 100%
            "shap_plot": shap_explanation["shap_plot"],
            "shap_summary_text": shap_explanation["shap_summary_text"],
            # --- Prédictions ---
            "svm_prediction": float(svm_pred),
            "xgb_prediction": float(xgb_pred),
            "keras_prediction": float(keras_pred),
            "svm_label": svm_label,
            "xgb_label": xgb_label,
            "keras_label": keras_label,
            "svm_pie_chart": svm_pie_chart,
            "xgb_pie_chart": xgb_pie_chart,
            "keras_pie_chart": keras_pie_chart
>>>>>>> 3b777ea5
        })


    except Exception as e:
        print("Error:", str(e))
        import traceback
        traceback.print_exc()
        return jsonify({"error": str(e)}), 500
        # Return JSON response with predictions, labels, charts, and SHAP values

def get_thumb_value(probability):
    """
    Convert probability into a risk label:
    - If probability is >= 0.5, return "Up" (High Risk)
    - Otherwise, return "Down" (Low Risk)
    """
   
    return "Up" if probability >= 0.5 else "Down"

def create_pie_chart(probability, title):
    """
    Generate a pie chart that visualizes heart disease risk probability.

    Parameters:
    - probability (float): Predicted risk score (between 0 and 1).
    - title (str): Title for the pie chart.

    Returns:
    - A base64-encoded string of the pie chart image (for frontend display).
    """
    labels = ["No Risk", "High Risk"] # Labels for pie chart segments
    sizes = [1 - probability, probability] # Size of "No Risk" vs "High Risk"
    colors = ["green", "red"] # Green for low risk, red for high risk
    # Create a pie chart figure
    fig, ax = plt.subplots()
    ax.pie(sizes, labels=labels, autopct="%1.1f%%", colors=colors, startangle=90)
    ax.set_title(title)

    # Save to a buffer
    buf = io.BytesIO()
    canvas = FigureCanvas(fig)
    canvas.print_png(buf)
    buf.seek(0)
    
    # Encode to base64 for sending to frontend
    img_base64 = base64.b64encode(buf.read()).decode('utf-8') 
    
    return img_base64
def summarize_shap_impact(feature_impact, top_n=3, exclude=["Age", "Gender"]):
    """
    Generate a summary sentence for the top features contributing to prediction.

    Args:
    - feature_impact (dict): feature -> SHAP value
    - top_n (int): number of top features to include
    - exclude (list): features to skip in the summary

    Returns:
    - summary_text (str): readable explanation
    """
    # Remove excluded features and sort by absolute impact
    filtered = {k: v for k, v in feature_impact.items() if k not in exclude}
    top_features = sorted(filtered.items(), key=lambda item: abs(item[1]), reverse=True)[:top_n]

    readable_names = [f.replace("_", " ").capitalize() for f, _ in top_features]

    if not readable_names:
        return "No strong influencing factors were identified in your prediction."

    return f"This result is mostly influenced by {', '.join(readable_names[:-1])}" + \
           (f", and {readable_names[-1]}." if len(readable_names) > 1 else f"{readable_names[0]}.")

def get_shap_explanation(input_scaled):
<<<<<<< HEAD
    """Get SHAP explanation for the input data"""
    # Use the TreeExplainer for XGBoost model
    explainer = shap.TreeExplainer(xgb_model)
    shap_values = explainer.shap_values(input_scaled)
    
    # Calculate feature impact for the first instance
    individual_shap_values = shap_values[0]
    feature_names = scaler.feature_names_in_
    feature_impact = {feature_names[i]: float(individual_shap_values[i]) 
                     for i in range(len(feature_names))}

    # Définir l'ordre fixe des caractéristiques
    fixed_order = [
        'BMI',
        'Smoking',
        'Alcohol',
        'Sleep',
        'Exercise',
        'Fruit',
        'Diabetes',
        'Kidney',
        'Stroke'
    ]
    
    # Filtrer et organiser les valeurs selon l'ordre fixe
    filtered_features = []
    filtered_values = []
    for feature in fixed_order:
        if feature in feature_impact:
            filtered_features.append(feature)
            filtered_values.append(feature_impact[feature])

    # Créer le graphique avec Matplotlib
    plt.figure(figsize=(10, 6))
    colors = ['green' if val < 0 else 'red' for val in filtered_values]
    
    # Créer les barres horizontales avec l'ordre fixe
    bars = plt.barh(filtered_features, filtered_values, color=colors)
    
    # Personnaliser le graphique
    plt.xlabel("Impact sur le Risque Cardiovasculaire")
    plt.title("Influence des Facteurs sur le Risque")
    plt.axvline(x=0, color='black', linestyle='--', alpha=0.5)
    
    # Ajouter les valeurs sur les barres
    for bar, val in zip(bars, filtered_values):
        plt.text(val + 0.01 if val >= 0 else val - 0.01, 
                bar.get_y() + bar.get_height()/2,
                f'{val:.2f}', 
                va='center',
                ha='left' if val >= 0 else 'right')

    # Ajuster la mise en page
    plt.tight_layout()
    
    # Sauvegarder en format base64
    buf = io.BytesIO()
    plt.savefig(buf, format="png", dpi=300, bbox_inches='tight')
    plt.close()
    buf.seek(0)
    shap_plot_base64 = base64.b64encode(buf.read()).decode('utf-8')
    
    return {
        "feature_impact": feature_impact,
        "shap_plot": shap_plot_base64,
        "shap_summary_text": summarize_shap_impact(feature_impact)
    }

=======
    """
    Renvoie:
      - feature_impact_pp: contribution signée en points de probabilité (pt)
      - feature_share_percent: part d'influence normalisée à 100% (valeurs absolues)
      - shap_plot: barres signées en points de probabilité
      - shap_summary_text: texte de synthèse
    """
    # SHAP en mode probabilité (pas log-odds)
    explainer = shap.Explainer(xgb_model, feature_names=scaler.feature_names_in_)
    shap_values_prob = explainer(input_scaled)  # shap.Explanation object

    individual_prob = shap_values_prob.values[0] * 100.0
    feature_names = scaler.feature_names_in_

    contrib_pp = {feature_names[i]: float(individual_prob[i]) for i in range(len(feature_names))}
    abs_sum = sum(abs(v) for v in contrib_pp.values()) or 1.0
    share_percent = {k: abs(v) * 100.0 / abs_sum for k, v in contrib_pp.items()}

    # 3) Graphique barres (sans Age/Gender), en points de probabilité signés
    filtered_features = [f for f in contrib_pp if f not in ['Age', 'Gender']]
    filtered_values = [contrib_pp[f] for f in filtered_features]
    colors = ['green' if val < 0 else 'red' for val in filtered_values]

    plt.figure(figsize=(10, 6))
    bars = plt.barh(filtered_features, filtered_values, color=colors)
    plt.xlabel("Contribution (points de probabilité)")
    plt.title("Impact local par feature")
    plt.axvline(x=0, color='black', linestyle='--')
    plt.gca().invert_yaxis()
    for bar, val in zip(bars, filtered_values):
        plt.text(val + (0.5 if val >= 0 else -1.5),
                 bar.get_y() + bar.get_height()/2,
                 f"{val:+.2f} pt",
                 va='center', ha='left' if val >= 0 else 'right', color='black')
    buf = io.BytesIO()
    plt.tight_layout()
    plt.savefig(buf, format="png")
    plt.close()
    buf.seek(0)
    shap_plot_base64 = base64.b64encode(buf.read()).decode('utf-8')

    # 4) Résumé texte basé sur |contrib_pp|
    top = sorted(contrib_pp.items(), key=lambda kv: abs(kv[1]), reverse=True)[:3]
    if top:
        parts = [f"{k} ({v:+.1f} pt)" for k, v in top]
        summary = "Principaux moteurs: " + ", ".join(parts)
    else:
        summary = "Aucun facteur dominant net."

    return {
        "feature_impact_pp": contrib_pp,
        "feature_share_percent": share_percent,
        "shap_plot": shap_plot_base64,
        "shap_summary_text": summary
    }


>>>>>>> 3b777ea5
if __name__ == '__main__':
    app.run(debug=True)<|MERGE_RESOLUTION|>--- conflicted
+++ resolved
@@ -22,7 +22,7 @@
 keras_model = load_model('models/keras_model.h5')
 scaler = joblib.load('models/scaler.pkl')
 
-<<<<<<< HEAD
+
 def calculate_risk_score(predictions):
     """Calculate weighted risk score from multiple models"""
     weights = {
@@ -107,7 +107,6 @@
         })
     
     return analysis
-=======
 # Age 50 to 54 => 52
 def parse_age_range(value):
     if isinstance(value, str):
@@ -117,7 +116,6 @@
             low, high = map(int, numbers)
             return (low + high) / 2
     return np.nan
->>>>>>> 3b777ea5
 
 @app.route('/')
 def home():
@@ -199,29 +197,6 @@
         risk_assessment = calculate_risk_score(predictions_dict)
         lifestyle_analysis = analyze_lifestyle_factors(data)
 
-<<<<<<< HEAD
-        # Modifiez le retour JSON pour inclure les nouvelles informations
-        return jsonify({
-            "risk_assessment": risk_assessment,
-            "lifestyle_analysis": lifestyle_analysis,
-            "model_predictions": {
-                "svm": {
-                    "probability": float(svm_pred),
-                    "label": svm_label
-                },
-                "xgb": {
-                    "probability": float(xgb_pred),
-                    "label": xgb_label
-                },
-                "keras": {
-                    "probability": float(keras_pred),
-                    "label": keras_label
-                }
-            },
-            "shap_impact": shap_explanation["feature_impact"],
-            "shap_plot": shap_explanation["shap_plot"],
-            "shap_summary_text": shap_explanation["shap_summary_text"]
-=======
         return jsonify({
             # --- SHAP ---
             "shap_contrib_pp": shap_explanation["feature_impact_pp"],        # signé, en points de probabilité
@@ -238,7 +213,6 @@
             "svm_pie_chart": svm_pie_chart,
             "xgb_pie_chart": xgb_pie_chart,
             "keras_pie_chart": keras_pie_chart
->>>>>>> 3b777ea5
         })
 
 
@@ -312,7 +286,6 @@
            (f", and {readable_names[-1]}." if len(readable_names) > 1 else f"{readable_names[0]}.")
 
 def get_shap_explanation(input_scaled):
-<<<<<<< HEAD
     """Get SHAP explanation for the input data"""
     # Use the TreeExplainer for XGBoost model
     explainer = shap.TreeExplainer(xgb_model)
@@ -381,7 +354,6 @@
         "shap_summary_text": summarize_shap_impact(feature_impact)
     }
 
-=======
     """
     Renvoie:
       - feature_impact_pp: contribution signée en points de probabilité (pt)
@@ -439,6 +411,5 @@
     }
 
 
->>>>>>> 3b777ea5
 if __name__ == '__main__':
     app.run(debug=True)